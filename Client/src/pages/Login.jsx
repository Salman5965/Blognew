// import React, { useEffect, useState } from "react";
// import { Link, useNavigate, useLocation } from "react-router-dom";
// import {
//   Card,
//   CardContent,
//   CardDescription,
//   CardFooter,
//   CardHeader,
//   CardTitle,
// } from "@/components/ui/card";
// import { Button } from "@/components/ui/button";
// import { Input } from "@/components/ui/input";
// import { Label } from "@/components/ui/label";
// import { Checkbox } from "@/components/ui/checkbox";
// import { Alert, AlertDescription } from "@/components/ui/alert";
// import { useAuthContext } from "@/contexts/AuthContext";
// import { useForm } from "@/hooks/useForm";
// import { validateEmail } from "@/utils/validators";
// import { ROUTES } from "@/utils/constant";
// import { useToast } from "@/hooks/use-toast";
// // import OAuthButtons from "@/components/auth/OAuthButtons";
// import {
//   Loader2,
//   Eye,
//   EyeOff,
//   AlertTriangle,
//   Mail,
//   Shield,
// } from "lucide-react";

// export const Login = () => {
//   const navigate = useNavigate();
//   const location = useLocation();
//   const { isAuthenticated, login } = useAuthContext();
//   const { toast } = useToast();

//   // Simple state management
//   const [showPassword, setShowPassword] = useState(false);
//   const [rememberMe, setRememberMe] = useState(false);

//   // Redirect target after login
//   const from = location.state?.from?.pathname || ROUTES.FEED;

//   // Check if user is already authenticated
//   useEffect(() => {
//     if (isAuthenticated) {
//       navigate(from, { replace: true });
//     }
//   }, [isAuthenticated, navigate, from]);

//   // Load remembered login state
//   useEffect(() => {
//     const remembered = localStorage.getItem("rememberLogin");
//     if (remembered === "true") {
//       setRememberMe(true);
//     }
//   }, []);

//   // Simplified form validation and submission
//   const { values, errors, isSubmitting, setValue, handleSubmit } = useForm({
//     initialValues: {
//       email: "",
//       password: "",
//     },
//     validate: (values) => {
//       const errors = {};

//       if (!values.email.trim()) {
//         errors.email = "Email or username is required";
//       } else if (values.email.includes("@")) {
//         const emailError = validateEmail(values.email);
//         if (emailError) errors.email = emailError;
//       }

//       if (!values.password) {
//         errors.password = "Password is required";
//       }

//       return errors;
//     },
//     onSubmit: async (values) => {
//       try {
//         const loginData = { ...values, rememberMe };
//         await login(loginData);

//         localStorage.setItem("rememberLogin", rememberMe.toString());

//         toast({
//           title: "Welcome Back!",
//           description: "Login successful.",
//           duration: 3000,
//         });
//       } catch (error) {
//         console.error("Login error:", error);

//         toast({
//           title: "Login Failed",
//           description:
//             "Invalid credentials. Please check your email and password.",
//           variant: "destructive",
//           duration: 5000,
//         });
//       }
//     },
//   });

//   return (
//     <div className="min-h-screen flex items-center justify-center bg-background px-4">
//       <div className="w-full max-w-md">
//         <Card className="border-0 shadow-xl">
//           <CardHeader className="space-y-1 pb-6">
//             <CardTitle className="text-2xl font-bold text-center">
//               Welcome back
//             </CardTitle>
//             <CardDescription className="text-center text-muted-foreground">
//               Sign in to your account to continue your writing journey
//             </CardDescription>
//           </CardHeader>

//           <form onSubmit={handleSubmit}>
//             <CardContent className="space-y-4">
//               {/* Email/Username input */}
//               <div className="space-y-2">
//                 <Label htmlFor="email">Email or Username</Label>
//                 <div className="relative">
//                   <Input
//                     id="email"
//                     type="text"
//                     placeholder="Enter your email or username"
//                     value={values.email}
//                     onChange={(e) => setValue("email", e.target.value)}
//                     disabled={isSubmitting}
//                     autoComplete="username"
//                     autoFocus
//                     className="pr-10"
//                   />
//                   <Mail className="absolute right-3 top-1/2 transform -translate-y-1/2 h-4 w-4 text-muted-foreground" />
//                 </div>
//                 {errors.email && (
//                   <p className="text-sm text-destructive flex items-center">
//                     <AlertTriangle className="h-3 w-3 mr-1" />
//                     {errors.email}
//                   </p>
//                 )}
//               </div>

//               {/* Password input */}
//               <div className="space-y-2">
//                 <div className="flex items-center justify-between">
//                   <Label htmlFor="password">Password</Label>
//                   <Link
//                     to={ROUTES.FORGOT_PASSWORD}
//                     className="text-sm text-primary hover:underline focus:outline-none focus:ring-2 focus:ring-primary rounded"
//                   >
//                     Forgot password?
//                   </Link>
//                 </div>
//                 <div className="relative">
//                   <Input
//                     id="password"
//                     type={showPassword ? "text" : "password"}
//                     placeholder="Enter your password"
//                     value={values.password}
//                     onChange={(e) => setValue("password", e.target.value)}
//                     disabled={isSubmitting}
//                     autoComplete="current-password"
//                     className="pr-10"
//                   />
//                   <button
//                     type="button"
//                     onClick={() => setShowPassword(!showPassword)}
//                     className="absolute right-3 top-1/2 transform -translate-y-1/2 text-muted-foreground hover:text-foreground focus:outline-none focus:ring-2 focus:ring-primary rounded"
//                     disabled={isSubmitting}
//                     tabIndex={-1}
//                   >
//                     {showPassword ? (
//                       <EyeOff className="h-4 w-4" />
//                     ) : (
//                       <Eye className="h-4 w-4" />
//                     )}
//                   </button>
//                 </div>
//                 {errors.password && (
//                   <p className="text-sm text-destructive flex items-center">
//                     <AlertTriangle className="h-3 w-3 mr-1" />
//                     {errors.password}
//                   </p>
//                 )}
//               </div>

//               {/* Remember me checkbox */}
//               <div className="flex items-center space-x-2">
//                 <Checkbox
//                   id="remember"
//                   checked={rememberMe}
//                   onCheckedChange={setRememberMe}
//                   disabled={isSubmitting}
//                 />
//                 <Label
//                   htmlFor="remember"
//                   className="text-sm font-normal cursor-pointer"
//                 >
//                   Remember me for 30 days
//                 </Label>
//               </div>
//             </CardContent>

//             <CardFooter className="flex flex-col space-y-4 pt-6">
//               {/* Main login button */}
//               <Button
//                 type="submit"
//                 className="w-full h-11 text-base font-medium"
//                 disabled={isSubmitting}
//               >
//                 {isSubmitting && (
//                   <Loader2 className="mr-2 h-4 w-4 animate-spin" />
//                 )}
//                 {isSubmitting ? "Signing In..." : "Sign In"}
//               </Button>

//               {/* OAuth buttons */}
//               <OAuthButtons disabled={isSubmitting} type="login" />

//               {/* Sign up link */}
//               <div className="text-center text-sm text-muted-foreground">
//                 Don't have an account?{" "}
//                 <Link
//                   to={ROUTES.REGISTER}
//                   className="text-primary hover:underline font-medium"
//                 >
//                   Create one now
//                 </Link>
//               </div>
//             </CardFooter>
//           </form>
//         </Card>
//       </div>
//     </div>
//   );
// };









import React, { useEffect, useState, useRef } from "react";
import { Link, useNavigate, useLocation } from "react-router-dom";
import {
  Card,
  CardContent,
  CardDescription,
  CardFooter,
  CardHeader,
  CardTitle,
} from "@/components/ui/card";
import { Button } from "@/components/ui/button";
import { Input } from "@/components/ui/input";
import { Label } from "@/components/ui/label";
import { Checkbox } from "@/components/ui/checkbox";
import { Alert, AlertDescription } from "@/components/ui/alert";
import { Separator } from "@/components/ui/separator";
import { useAuthContext } from "@/contexts/AuthContext";
import { useTheme } from "@/contexts/ThemeContext";
import { useForm } from "@/hooks/useForm";
import { validateEmail, validatePassword } from "@/utils/validators";
import { ROUTES } from "@/utils/constant";
import { useToast } from "@/hooks/use-toast";
import {
  Loader2,
  BookOpen,
  Eye,
  EyeOff,
  Moon,
  Sun,
  AlertTriangle,
  CheckCircle,
  Github,
  Mail,
  Apple,
  Shield,
  Zap,
  Users,
  Star,
} from "lucide-react";

// Rate limiting configuration
const RATE_LIMIT_DELAY = 2000; // 2 seconds between attempts
const MAX_ATTEMPTS = 5;
const LOCKOUT_DURATION = 300; // 5 minutes lockout after max attempts

export const Login = () => {
  const navigate = useNavigate();
  const location = useLocation();
  const { isAuthenticated, login } = useAuthContext();
  const { theme, toggleTheme } = useTheme();
  const { toast } = useToast();

  // State management
  const [showPassword, setShowPassword] = useState(false);
  const [rememberMe, setRememberMe] = useState(false);
  const [rateLimitCountdown, setRateLimitCountdown] = useState(0);
  const [attemptCount, setAttemptCount] = useState(0);
  const [isLocked, setIsLocked] = useState(false);
  const [showCaptcha, setShowCaptcha] = useState(false);
  const [captchaAnswer, setCaptchaAnswer] = useState("");
  const [captchaQuestion, setCaptchaQuestion] = useState({
    question: "",
    answer: 0,
  });

  // Refs for rate limiting
  const lastLoginAttempt = useRef(0);
  const isLoginInProgress = useRef(false);
  const countdownInterval = useRef(null);

  // Redirect target after login
  const from = location.state?.from?.pathname || ROUTES.DASHBOARD;
<<<<<<< HEAD

  // Generate simple math captcha
  const generateCaptcha = () => {
    const num1 = Math.floor(Math.random() * 10) + 1;
    const num2 = Math.floor(Math.random() * 10) + 1;
    const operations = ["+", "-", "*"];
    const operation = operations[Math.floor(Math.random() * operations.length)];

    let answer;
    let question;

    switch (operation) {
      case "+":
        answer = num1 + num2;
        question = `${num1} + ${num2}`;
        break;
      case "-":
        // Ensure positive result
        const [bigger, smaller] = num1 >= num2 ? [num1, num2] : [num2, num1];
        answer = bigger - smaller;
        question = `${bigger} - ${smaller}`;
        break;
      case "*":
        answer = num1 * num2;
        question = `${num1} × ${num2}`;
        break;
      default:
        answer = num1 + num2;
        question = `${num1} + ${num2}`;
    }

    setCaptchaQuestion({ question, answer });
    setCaptchaAnswer("");
  };

  // Initialize captcha on mount
  useEffect(() => {
    generateCaptcha();
  }, []);

=======

  // Generate simple math captcha
  const generateCaptcha = () => {
    const num1 = Math.floor(Math.random() * 10) + 1;
    const num2 = Math.floor(Math.random() * 10) + 1;
    const operations = ["+", "-", "*"];
    const operation = operations[Math.floor(Math.random() * operations.length)];

    let answer;
    let question;

    switch (operation) {
      case "+":
        answer = num1 + num2;
        question = `${num1} + ${num2}`;
        break;
      case "-":
        // Ensure positive result
        const [bigger, smaller] = num1 >= num2 ? [num1, num2] : [num2, num1];
        answer = bigger - smaller;
        question = `${bigger} - ${smaller}`;
        break;
      case "*":
        answer = num1 * num2;
        question = `${num1} × ${num2}`;
        break;
      default:
        answer = num1 + num2;
        question = `${num1} + ${num2}`;
    }

    setCaptchaQuestion({ question, answer });
    setCaptchaAnswer("");
  };

  // Initialize captcha on mount
  useEffect(() => {
    generateCaptcha();
  }, []);

>>>>>>> 8954e417
  // Check if user is already authenticated
  useEffect(() => {
    if (isAuthenticated) {
      navigate(from, { replace: true });
    }
  }, [isAuthenticated, navigate, from]);

  // Load remembered login state
  useEffect(() => {
    const remembered = localStorage.getItem("rememberLogin");
    if (remembered === "true") {
      setRememberMe(true);
    }
  }, []);

  // Cleanup countdown interval on unmount
  useEffect(() => {
    return () => {
      if (countdownInterval.current) {
        clearInterval(countdownInterval.current);
      }
    };
  }, []);

  // Rate limiting countdown
  const startCountdown = (seconds) => {
    setRateLimitCountdown(seconds);
    countdownInterval.current = setInterval(() => {
      setRateLimitCountdown((prev) => {
        if (prev <= 1) {
          clearInterval(countdownInterval.current);
          return 0;
        }
        return prev - 1;
      });
    }, 1000);
  };

  // OAuth login handlers
  const handleOAuthLogin = (provider) => {
    toast({
      title: "OAuth Login",
      description: `${provider} login integration would be implemented here`,
      duration: 3000,
    });
    // In a real app, redirect to OAuth provider
    // window.location.href = `/auth/${provider.toLowerCase()}`;
  };

  // Form validation and submission
  const {
    values,
    errors,
    isSubmitting,
    setValue,
    handleSubmit,
    setFieldError,
  } = useForm({
    initialValues: {
      email: "",
      password: "",
    },
    validate: (values) => {
      const errors = {};

      if (!values.email.trim()) {
        errors.email = "Email or username is required";
      } else if (values.email.includes("@")) {
        const emailError = validateEmail(values.email);
        if (emailError) errors.email = emailError;
      }
<<<<<<< HEAD

      if (!values.password) {
        errors.password = "Password is required";
      } else if (values.password.length < 6) {
        errors.password = "Password must be at least 6 characters";
      }

=======

      if (!values.password) {
        errors.password = "Password is required";
      } else if (values.password.length < 6) {
        errors.password = "Password must be at least 6 characters";
      }

>>>>>>> 8954e417
      // Captcha validation if shown
      if (showCaptcha) {
        const userAnswer = parseInt(captchaAnswer);
        if (isNaN(userAnswer) || userAnswer !== captchaQuestion.answer) {
          errors.captcha = "Incorrect captcha answer";
        }
      }

      return errors;
    },
    onSubmit: async (values) => {
      // Check if account is locked
      if (isLocked) {
        toast({
          title: "Account Temporarily Locked",
          description:
            "Too many failed attempts. Please wait before trying again.",
          variant: "destructive",
          duration: 5000,
        });
        return;
      }

      // Rate limiting check
      const now = Date.now();
      const timeSinceLastAttempt = now - lastLoginAttempt.current;

      if (timeSinceLastAttempt < RATE_LIMIT_DELAY) {
        const waitTime = Math.ceil(
          (RATE_LIMIT_DELAY - timeSinceLastAttempt) / 1000,
        );
        startCountdown(waitTime);
        toast({
          title: "Please Wait",
          description: `Please wait ${waitTime} seconds between login attempts.`,
          variant: "destructive",
          duration: 3000,
        });
        return;
      }

      // Prevent concurrent requests
      if (isLoginInProgress.current) {
        return;
      }

      try {
        isLoginInProgress.current = true;
        lastLoginAttempt.current = now;

        // Add remember me to login data
        const loginData = {
          ...values,
          rememberMe,
        };

        await login(loginData);

        // Success - reset attempt count and save remember preference
        setAttemptCount(0);
        setIsLocked(false);
        setShowCaptcha(false);

        localStorage.setItem("rememberLogin", rememberMe.toString());

        toast({
          title: "Welcome Back!",
          description: "Login successful. Redirecting to your dashboard...",
          duration: 3000,
        });
      } catch (error) {
        console.error("Login error:", error);

        // Increment attempt count
        const newAttemptCount = attemptCount + 1;
        setAttemptCount(newAttemptCount);

        // Show captcha after 2 failed attempts
        if (newAttemptCount >= 2) {
          setShowCaptcha(true);
          generateCaptcha();
        }

        // Lock account after max attempts
        if (newAttemptCount >= MAX_ATTEMPTS) {
          setIsLocked(true);
          startCountdown(LOCKOUT_DURATION);
          toast({
            title: "Account Temporarily Locked",
            description: `Too many failed login attempts. Account locked for ${Math.floor(LOCKOUT_DURATION / 60)} minutes.`,
            variant: "destructive",
            duration: 10000,
          });
          return;
        }

        // Handle specific error types
        let title = "Login Failed";
        let description =
          "Invalid credentials. Please check your email and password.";

        if (error.response?.status === 429) {
          title = "Too Many Attempts";
          description = "Please wait before trying again.";
          startCountdown(30);
        } else if (error.response?.status === 401) {
          description = "Invalid email/username or password.";
        } else if (error.response?.status >= 500) {
          title = "Server Error";
          description =
            "Our servers are experiencing issues. Please try again later.";
        } else if (error.message?.toLowerCase().includes("network")) {
          title = "Connection Error";
          description = "Please check your internet connection.";
        }

        toast({
          title,
          description: `${description} (${MAX_ATTEMPTS - newAttemptCount} attempts remaining)`,
          variant: "destructive",
          duration: 5000,
        });
      } finally {
        isLoginInProgress.current = false;
      }
    },
  });

  const isRateLimited = rateLimitCountdown > 0;
  const canSubmit = !isSubmitting && !isRateLimited && !isLocked;

  return (
    <div className="min-h-screen flex justify-center items-center bg-background px-4 py-8">
      <div className="w-full max-w-lg">
          <Card className="border-0 shadow-2xl hover:shadow-3xl transition-all duration-500 hover:scale-[1.03] bg-card/95 backdrop-blur supports-[backdrop-filter]:bg-card/90 hover:bg-card/98">
            <CardHeader className="space-y-4 pb-8 pt-8">
              <CardTitle className="text-3xl font-bold text-center bg-gradient-to-r from-primary to-primary/80 bg-clip-text text-transparent">
                Welcome back
              </CardTitle>
              <CardDescription className="text-center text-muted-foreground text-base">
                Sign in to your account to continue your writing journey
              </CardDescription>

              {/* Account status indicators */}
              {attemptCount > 0 && !isLocked && (
                <Alert variant="destructive" className="mt-4">
                  <AlertTriangle className="h-4 w-4" />
                  <AlertDescription>
                    {attemptCount} failed attempt{attemptCount > 1 ? "s" : ""}.
                    {MAX_ATTEMPTS - attemptCount} remaining before temporary
                    lockout.
                  </AlertDescription>
                </Alert>
              )}

              {isLocked && (
                <Alert variant="destructive" className="mt-4">
                  <Shield className="h-4 w-4" />
                  <AlertDescription>
                    Account temporarily locked due to multiple failed attempts.
                    {rateLimitCountdown > 0 &&
                      ` Unlocks in ${Math.floor(rateLimitCountdown / 60)}:${(rateLimitCountdown % 60).toString().padStart(2, "0")}`}
                  </AlertDescription>
                </Alert>
              )}
            </CardHeader>

            <form onSubmit={handleSubmit}>
              <CardContent className="space-y-6 px-8">
                {/* Email/Username input */}
                <div className="space-y-2">
                  <Label htmlFor="email">Email or Username</Label>
                  <div className="relative">
                    <Input
                      id="email"
                      type="text"
                      placeholder="Enter your email or username"
                      value={values.email}
                      onChange={(e) => setValue("email", e.target.value)}
                      disabled={isSubmitting || isLocked}
                      autoComplete="username"
                      autoFocus
                      className="pr-10"
                    />
                    <Mail className="absolute right-3 top-1/2 transform -translate-y-1/2 h-4 w-4 text-muted-foreground" />
                  </div>
                  {errors.email && (
                    <p className="text-sm text-destructive flex items-center">
                      <AlertTriangle className="h-3 w-3 mr-1" />
                      {errors.email}
                    </p>
                  )}
                </div>

                {/* Password input */}
                <div className="space-y-2">
                  <div className="flex items-center justify-between">
                    <Label htmlFor="password">Password</Label>
                    <Link
                      to="/forgot-password"
                      className="text-sm text-primary hover:underline focus:outline-none focus:ring-2 focus:ring-primary rounded"
                    >
                      Forgot password?
                    </Link>
                  </div>
                  <div className="relative">
                    <Input
                      id="password"
                      type={showPassword ? "text" : "password"}
                      placeholder="Enter your password"
                      value={values.password}
                      onChange={(e) => setValue("password", e.target.value)}
                      disabled={isSubmitting || isLocked}
                      autoComplete="current-password"
                      className="pr-10"
                    />
                    <button
                      type="button"
                      onClick={() => setShowPassword(!showPassword)}
                      className="absolute right-3 top-1/2 transform -translate-y-1/2 text-muted-foreground hover:text-foreground focus:outline-none focus:ring-2 focus:ring-primary rounded"
                      disabled={isSubmitting || isLocked}
                      tabIndex={-1}
                    >
                      {showPassword ? (
                        <EyeOff className="h-4 w-4" />
                      ) : (
                        <Eye className="h-4 w-4" />
                      )}
                    </button>
                  </div>
                  {errors.password && (
                    <p className="text-sm text-destructive flex items-center">
                      <AlertTriangle className="h-3 w-3 mr-1" />
                      {errors.password}
                    </p>
                  )}
                </div>

                {/* Captcha (shown after failed attempts) */}
                {showCaptcha && (
                  <div className="space-y-2">
                    <Label htmlFor="captcha">Security Check</Label>
                    <div className="flex items-center space-x-3">
                      <div className="flex-1">
                        <div className="bg-muted p-3 rounded text-center font-mono text-lg border">
                          What is {captchaQuestion.question}?
                        </div>
                      </div>
                      <Input
                        id="captcha"
                        type="number"
                        placeholder="Answer"
                        value={captchaAnswer}
                        onChange={(e) => setCaptchaAnswer(e.target.value)}
                        disabled={isSubmitting || isLocked}
                        className="w-20"
                      />
                      <Button
                        type="button"
                        variant="outline"
                        size="sm"
                        onClick={generateCaptcha}
                        disabled={isSubmitting || isLocked}
                      >
                        ↻
                      </Button>
                    </div>
                    {errors.captcha && (
                      <p className="text-sm text-destructive flex items-center">
                        <AlertTriangle className="h-3 w-3 mr-1" />
                        {errors.captcha}
                      </p>
                    )}
                  </div>
                )}

                {/* Remember me checkbox */}
                <div className="flex items-center space-x-2">
                  <Checkbox
                    id="remember"
                    checked={rememberMe}
                    onCheckedChange={setRememberMe}
                    disabled={isSubmitting || isLocked}
                  />
                  <Label
                    htmlFor="remember"
                    className="text-sm font-normal cursor-pointer"
                  >
                    Remember me for 30 days
                  </Label>
                </div>
              </CardContent>

              <CardFooter className="flex flex-col space-y-6 pt-8 px-8 pb-8">
                {/* Main login button */}
                <Button
                  type="submit"
                  className="w-full h-11 text-base font-medium"
                  disabled={!canSubmit}
                >
                  {isSubmitting && (
                    <Loader2 className="mr-2 h-4 w-4 animate-spin" />
                  )}
                  {isLocked
                    ? rateLimitCountdown > 0
                      ? `Locked (${Math.floor(rateLimitCountdown / 60)}:${(rateLimitCountdown % 60).toString().padStart(2, "0")})`
                      : "Account Locked"
                    : isRateLimited
                      ? `Wait ${rateLimitCountdown}s`
                      : isSubmitting
                        ? "Signing In..."
                        : "Sign In"}
                </Button>

                {/* OAuth divider */}
                <div className="relative w-full">
                  <Separator />
                  <span className="absolute left-1/2 top-1/2 transform -translate-x-1/2 -translate-y-1/2 bg-background px-2 text-sm text-muted-foreground">
                    or continue with
                  </span>
                </div>

                {/* OAuth buttons */}
                <div className="grid grid-cols-3 gap-3 w-full">
                  <Button
                    type="button"
                    variant="outline"
                    className="h-11"
                    onClick={() => handleOAuthLogin("Google")}
                    disabled={isSubmitting || isLocked}
                  >
                    <svg className="h-5 w-5" viewBox="0 0 24 24">
                      <path
                        fill="#4285F4"
                        d="M22.56 12.25c0-.78-.07-1.53-.2-2.25H12v4.26h5.92c-.26 1.37-1.04 2.53-2.21 3.31v2.77h3.57c2.08-1.92 3.28-4.74 3.28-8.09z"
                      />
                      <path
                        fill="#34A853"
                        d="M12 23c2.97 0 5.46-.98 7.28-2.66l-3.57-2.77c-.98.66-2.23 1.06-3.71 1.06-2.86 0-5.29-1.93-6.16-4.53H2.18v2.84C3.99 20.53 7.7 23 12 23z"
                      />
                      <path
                        fill="#FBBC05"
                        d="M5.84 14.09c-.22-.66-.35-1.36-.35-2.09s.13-1.43.35-2.09V7.07H2.18C1.43 8.55 1 10.22 1 12s.43 3.45 1.18 4.93l2.85-2.22.81-.62z"
                      />
                      <path
                        fill="#EA4335"
                        d="M12 5.38c1.62 0 3.06.56 4.21 1.64l3.15-3.15C17.45 2.09 14.97 1 12 1 7.7 1 3.99 3.47 2.18 7.07l3.66 2.84c.87-2.6 3.3-4.53 6.16-4.53z"
                      />
                    </svg>
                  </Button>

                  <Button
                    type="button"
                    variant="outline"
                    className="h-11"
                    onClick={() => handleOAuthLogin("GitHub")}
                    disabled={isSubmitting || isLocked}
                  >
                    <Github className="h-5 w-5" />
                  </Button>

                  <Button
                    type="button"
                    variant="outline"
                    className="h-11"
                    onClick={() => handleOAuthLogin("Apple")}
                    disabled={isSubmitting || isLocked}
                  >
                    <Apple className="h-5 w-5" />
                  </Button>
                </div>

                {/* Sign up link */}
                <div className="text-center text-sm text-muted-foreground">
                  Don't have an account?{" "}
                  <Link
                    to={ROUTES.REGISTER}
                    className="text-primary hover:underline font-medium focus:outline-none focus:ring-2 focus:ring-primary rounded"
                  >
                    Create one now
                  </Link>
                </div>

                {/* Security notice */}
                <div className="text-center text-xs text-muted-foreground pt-4">
                  <div className="flex items-center justify-center space-x-1 mb-2">
                    <Shield className="h-3 w-3" />
                    <span>Protected by enterprise-grade security</span>
                  </div>
                  <div className="flex items-center justify-center space-x-4">
                    <span>• 256-bit SSL encryption</span>
                    <span>• SOC 2 compliant</span>
                    <span>• GDPR ready</span>
                  </div>
                </div>
              </CardFooter>
            </form>
          </Card>
      </div>
    </div>
  );
};<|MERGE_RESOLUTION|>--- conflicted
+++ resolved
@@ -319,7 +319,6 @@
 
   // Redirect target after login
   const from = location.state?.from?.pathname || ROUTES.DASHBOARD;
-<<<<<<< HEAD
 
   // Generate simple math captcha
   const generateCaptcha = () => {
@@ -360,48 +359,6 @@
     generateCaptcha();
   }, []);
 
-=======
-
-  // Generate simple math captcha
-  const generateCaptcha = () => {
-    const num1 = Math.floor(Math.random() * 10) + 1;
-    const num2 = Math.floor(Math.random() * 10) + 1;
-    const operations = ["+", "-", "*"];
-    const operation = operations[Math.floor(Math.random() * operations.length)];
-
-    let answer;
-    let question;
-
-    switch (operation) {
-      case "+":
-        answer = num1 + num2;
-        question = `${num1} + ${num2}`;
-        break;
-      case "-":
-        // Ensure positive result
-        const [bigger, smaller] = num1 >= num2 ? [num1, num2] : [num2, num1];
-        answer = bigger - smaller;
-        question = `${bigger} - ${smaller}`;
-        break;
-      case "*":
-        answer = num1 * num2;
-        question = `${num1} × ${num2}`;
-        break;
-      default:
-        answer = num1 + num2;
-        question = `${num1} + ${num2}`;
-    }
-
-    setCaptchaQuestion({ question, answer });
-    setCaptchaAnswer("");
-  };
-
-  // Initialize captcha on mount
-  useEffect(() => {
-    generateCaptcha();
-  }, []);
-
->>>>>>> 8954e417
   // Check if user is already authenticated
   useEffect(() => {
     if (isAuthenticated) {
@@ -473,7 +430,6 @@
         const emailError = validateEmail(values.email);
         if (emailError) errors.email = emailError;
       }
-<<<<<<< HEAD
 
       if (!values.password) {
         errors.password = "Password is required";
@@ -481,15 +437,6 @@
         errors.password = "Password must be at least 6 characters";
       }
 
-=======
-
-      if (!values.password) {
-        errors.password = "Password is required";
-      } else if (values.password.length < 6) {
-        errors.password = "Password must be at least 6 characters";
-      }
-
->>>>>>> 8954e417
       // Captcha validation if shown
       if (showCaptcha) {
         const userAnswer = parseInt(captchaAnswer);
