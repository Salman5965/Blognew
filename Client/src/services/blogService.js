import { PAGINATION } from "@/utils/constant";
import apiService from "./api";

class BlogService {
  async getBlogs(query = {}) {
    try {
      const params = new URLSearchParams();

      params.append("page", String(query.page || PAGINATION.DEFAULT_PAGE));
      params.append("limit", String(query.limit || PAGINATION.BLOG_LIMIT));

      if (query.search) params.append("search", query.search);
      if (query.author) params.append("author", query.author);
      if (query.category) params.append("category", query.category);
      if (query.status) params.append("status", query.status);
      if (query.isPublished !== undefined)
        params.append("isPublished", String(query.isPublished));
      if (query.sortBy) params.append("sortBy", query.sortBy);
      if (query.sortOrder) params.append("sortOrder", query.sortOrder);

      if (query.tags?.length) {
        query.tags.forEach((tag) => params.append("tags", tag));
      }

      const response = await apiService.get(`/blogs?${params}`);

      if (response.status === "success") {
        return response.data;
      }

      throw new Error(response.message || "Failed to fetch blogs");
    } catch (error) {
      // Handle rate limiting gracefully
      if (
        error.status === 429 ||
        error.message?.includes("Too many requests")
      ) {
        console.warn("Rate limited, returning empty data");
        return {
          blogs: [],
          pagination: {
            currentPage: query.page || 1,
            totalPages: 0,
            totalBlogs: 0,
            hasNextPage: false,
            hasPrevPage: false,
            limit: query.limit || PAGINATION.BLOG_LIMIT,
          },
        };
      }

      // Handle 500 server errors gracefully
      if (error.status === 500 || error.response?.status === 500) {
        console.warn("Server error, returning empty data");
        return {
          blogs: [],
          pagination: {
            currentPage: query.page || 1,
            totalPages: 0,
            totalBlogs: 0,
            hasNextPage: false,
            hasPrevPage: false,
            limit: query.limit || PAGINATION.BLOG_LIMIT,
          },
        };
      }

      // Log network errors but don't expose them to users
      if (
        error.message?.includes("fetch") ||
        error.message?.includes("network") ||
        error.message?.includes("Failed to fetch data") ||
        error.isNetworkError ||
        error.name === "TypeError" ||
        !error.response
      ) {
        console.error("Network error fetching blogs:", error);

        // Return empty data structure when API is unavailable
        return {
          blogs: [],
          pagination: {
            currentPage: query.page || 1,
            totalPages: 0,
            totalBlogs: 0,
            hasNextPage: false,
            hasPrevPage: false,
            limit: query.limit || PAGINATION.BLOG_LIMIT,
          },
        };
      }

      // Re-throw non-network errors
      throw error;
    }
  }

  async getBlogBySlug(slug) {
    try {
      const response = await apiService.get(`/blogs/${slug}`);

      if (response && response.status === "success") {
        return response.data;
      }

      // Handle response that exists but indicates failure
      throw new Error(response?.message || "Blog not found");
    } catch (error) {
      console.warn(`Error fetching blog by slug "${slug}":`, {
        message: error.message,
        status: error.response?.status,
        isNetworkError: error.isNetworkError,
        isRateLimitError: error.isRateLimitError,
        retryAfter: error.retryAfter,
      });

      // Handle rate limit errors
      if (error.isRateLimitError || error.status === 429) {
        return {
          data: null,
          status: "error",
          message:
            error.message ||
            "Too many requests. Please wait before trying again.",
          errorType: "rate_limit",
          retryAfter: error.retryAfter,
        };
      }

      // Handle network errors more gracefully
      if (error.isNetworkError || error.message?.includes("Failed to fetch")) {
        // Return a fallback response structure instead of throwing
        return {
          data: null,
          status: "error",
          message:
            "Unable to connect to server. Please check your internet connection and try again.",
          isNetworkError: true,
          errorType: "network",
        };
      }

      // Handle 404 or other API errors
      if (error.response?.status === 404) {
        return {
          data: null,
          status: "error",
          message: `Blog with slug "${slug}" not found`,
          errorType: "not_found",
        };
      }

      // Handle other API errors gracefully
      if (error.response) {
        return {
          data: null,
          status: "error",
          message:
            error.response.data?.message ||
            `Server error (${error.response.status})`,
          errorType: "api",
          statusCode: error.response.status,
        };
      }

      // Re-throw unexpected errors
      throw error;
    }
  }

  async getBlogById(id) {
    const response = await apiService.get(`/blogs/${id}`);

    if (response.status === "success") {
      return response.data;
    }

    throw new Error(response.message || "Blog not found");
  }

  async createBlog(blogData) {
    console.log("BlogService: Creating blog with data:", blogData);

    try {
      const response = await apiService.post("/blogs", blogData);
<<<<<<< HEAD

      console.log("BlogService: Response from server:", response);

      if (response.status === "success") {
        return response.data;
      }

      throw new Error(response.message || "Failed to create blog");
    } catch (error) {
      console.error("BlogService: Error creating blog:", error);

      // Handle validation errors from server
      if (error.response?.status === 400 && error.response?.data) {
        const errorData = error.response.data;
        if (errorData.errors && Array.isArray(errorData.errors)) {
          const errorMessages = errorData.errors
            .map((err) => err.msg || err.message)
            .join(", ");
          throw new Error(`Validation failed: ${errorMessages}`);
        } else if (errorData.message) {
          throw new Error(errorData.message);
        }
      }

=======

      console.log("BlogService: Response from server:", response);

      if (response.status === "success") {
        return response.data;
      }

      throw new Error(response.message || "Failed to create blog");
    } catch (error) {
      console.error("BlogService: Error creating blog:", error);

      // Handle validation errors from server
      if (error.response?.status === 400 && error.response?.data) {
        const errorData = error.response.data;
        if (errorData.errors && Array.isArray(errorData.errors)) {
          const errorMessages = errorData.errors
            .map((err) => err.msg || err.message)
            .join(", ");
          throw new Error(`Validation failed: ${errorMessages}`);
        } else if (errorData.message) {
          throw new Error(errorData.message);
        }
      }

>>>>>>> af19eb47
      throw error;
    }
  }

  async updateBlog(id, updateData) {
    const response = await apiService.put(`/blogs/${id}`, updateData);

    if (response.status === "success") {
      return response.data;
    }

    throw new Error(response.message || "Failed to update blog");
  }

  async deleteBlog(id) {
    const response = await apiService.delete(`/blogs/${id}`);

    if (response.status !== "success") {
      throw new Error(response.message || "Failed to delete blog");
    }
    return true;
  }

  async likeBlog(id) {
    const response = await apiService.post(`/blogs/${id}/like`);

    if (response.status === "success") {
      return response.data;
    }

    throw new Error(response.message || "Failed to toggle like");
  }

  async unlikeBlog(id) {
    // Both like and unlike use the same endpoint (toggle)
    const response = await apiService.post(`/blogs/${id}/like`);

    if (response.status === "success") {
      return response.data;
    }

    throw new Error(response.message || "Failed to toggle like");
  }

  async incrementViewCount(id) {
    try {
      await apiService.post(`/blogs/${id}/view`);
    } catch (error) {
      // View count increment is not critical
      console.warn("Failed to increment view count:", error);
    }
  }

  async getUserBlogs(userId, query = {}) {
    const params = new URLSearchParams();

    params.append("page", String(query.page || PAGINATION.DEFAULT_PAGE));
    params.append("limit", String(query.limit || PAGINATION.BLOG_LIMIT));

    if (query.search) params.append("search", query.search);
    if (query.category) params.append("category", query.category);
    if (query.status) params.append("status", query.status);
    if (query.isPublished !== undefined)
      params.append("isPublished", String(query.isPublished));
    if (query.sortBy) params.append("sortBy", query.sortBy);
    if (query.sortOrder) params.append("sortOrder", query.sortOrder);

    if (query.tags?.length) {
      query.tags.forEach((tag) => params.append("tags", tag));
    }

    try {
      let response;
      if (userId) {
        try {
          // Try with user endpoint that might accept username
          response = await apiService.get(`/blogs/user/${userId}?${params}`);
        } catch (firstError) {
          // If that fails, try alternative endpoint patterns
          try {
            response = await apiService.get(`/users/${userId}/blogs?${params}`);
          } catch (secondError) {
            // Final fallback - return empty results instead of throwing
            console.warn(
              "Failed to fetch user blogs, returning empty results:",
              secondError,
            );
            return {
              blogs: [],
              data: [],
              pagination: {
                currentPage: 1,
                totalPages: 0,
                totalCount: 0,
                hasNext: false,
                hasPrev: false,
              },
            };
          }
        }
      } else {
        // For current user's blogs
        response = await apiService.get(`/blogs/my?${params}`);
      }

      if (response.status === "success") {
        return response.data;
      }

      // Return empty results instead of throwing
      return {
        blogs: [],
        data: [],
        pagination: {
          currentPage: 1,
          totalPages: 0,
          totalCount: 0,
          hasNext: false,
          hasPrev: false,
        },
      };
    } catch (error) {
      console.error("Error fetching user blogs:", error);

      // Return empty results instead of throwing
      return {
        blogs: [],
        data: [],
        pagination: {
          currentPage: 1,
          totalPages: 0,
          totalCount: 0,
          hasNext: false,
          hasPrev: false,
        },
      };
    }
  }

  async getTags() {
    try {
      const response = await apiService.get("/blogs/tags");

      if (response.status === "success") {
        return response.data;
      }

      throw new Error(response.message || "Failed to fetch tags");
    } catch (error) {
      console.error("Error fetching tags:", error);
      return [];
    }
  }

  async getCategories() {
    try {
      const response = await apiService.get("/blogs/categories");

      if (response.status === "success") {
        return response.data;
      }

      throw new Error(response.message || "Failed to fetch categories");
    } catch (error) {
      // If endpoint doesn't exist, return common categories
      console.warn(
        "Categories endpoint not available, returning default categories",
      );
      return [
        "Technology",
        "Programming",
        "Web Development",
        "Design",
        "Tutorial",
      ];
    }
  }

  async uploadImage(file) {
    const formData = new FormData();
    formData.append("image", file);

    const response = await apiService.post("/blogs/upload-image", formData, {
      headers: {
        "Content-Type": "multipart/form-data",
      },
    });

    if (response.status === "success") {
      return response.data.url;
    }

    throw new Error(response.message || "Failed to upload image");
  }

  // Additional methods for blog management

  async publishBlog(id) {
    const response = await apiService.put(`/blogs/${id}/publish`);

    if (response.status === "success") {
      return response.data;
    }

    throw new Error(response.message || "Failed to publish blog");
  }

  async unpublishBlog(id) {
    const response = await apiService.put(`/blogs/${id}/unpublish`);

    if (response.status === "success") {
      return response.data;
    }

    throw new Error(response.message || "Failed to unpublish blog");
  }

  async getDraftBlogs(query = {}) {
    return this.getBlogs({ ...query, status: "draft" });
  }

  async getPublishedBlogs(query = {}) {
    return this.getBlogs({ ...query, status: "published" });
  }

  // Method to get blogs for the current user
  async getMyBlogs(query = {}) {
    const params = new URLSearchParams();

    params.append("page", String(query.page || PAGINATION.DEFAULT_PAGE));
    params.append("limit", String(query.limit || PAGINATION.BLOG_LIMIT));

    if (query.search) params.append("search", query.search);
    if (query.status) params.append("status", query.status);
    if (query.sortBy) params.append("sortBy", query.sortBy);
    if (query.sortOrder) params.append("sortOrder", query.sortOrder);

    try {
      const response = await apiService.get(`/blogs/my-blogs?${params}`);

      if (response.status === "success") {
        return response.data;
      }

      throw new Error(response.message || "Failed to fetch my blogs");
    } catch (error) {
      // If /blogs/my-blogs endpoint doesn't exist, fall back to using author filter
      console.warn("My blogs endpoint not available, using author filter");

      // Get current user to use as author filter
      try {
        const userResponse = await apiService.get("/auth/profile");
        if (userResponse.status === "success") {
          const userId = userResponse.data.user._id;
          return this.getBlogs({ ...query, author: userId });
        }
      } catch (userError) {
        console.error("Failed to get current user for author filter");
      }

      throw error;
    }
  }
}

export const blogService = new BlogService();
export default blogService;<|MERGE_RESOLUTION|>--- conflicted
+++ resolved
@@ -183,7 +183,6 @@
 
     try {
       const response = await apiService.post("/blogs", blogData);
-<<<<<<< HEAD
 
       console.log("BlogService: Response from server:", response);
 
@@ -208,32 +207,6 @@
         }
       }
 
-=======
-
-      console.log("BlogService: Response from server:", response);
-
-      if (response.status === "success") {
-        return response.data;
-      }
-
-      throw new Error(response.message || "Failed to create blog");
-    } catch (error) {
-      console.error("BlogService: Error creating blog:", error);
-
-      // Handle validation errors from server
-      if (error.response?.status === 400 && error.response?.data) {
-        const errorData = error.response.data;
-        if (errorData.errors && Array.isArray(errorData.errors)) {
-          const errorMessages = errorData.errors
-            .map((err) => err.msg || err.message)
-            .join(", ");
-          throw new Error(`Validation failed: ${errorMessages}`);
-        } else if (errorData.message) {
-          throw new Error(errorData.message);
-        }
-      }
-
->>>>>>> af19eb47
       throw error;
     }
   }
